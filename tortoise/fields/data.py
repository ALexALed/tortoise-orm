--- conflicted
+++ resolved
@@ -486,11 +486,7 @@
     ) -> Union[int, None]:
         if isinstance(value, IntEnum):
             return int(value.value)
-<<<<<<< HEAD
-        elif isinstance(value, int):
-=======
         if isinstance(value, int):
->>>>>>> 15696494
             return int(self.enum_type(value))
         return value
 
@@ -551,11 +547,7 @@
     ) -> Union[str, None]:
         if isinstance(value, Enum):
             return str(value.value)
-<<<<<<< HEAD
-        elif isinstance(value, str):
-=======
         if isinstance(value, str):
->>>>>>> 15696494
             return str(self.enum_type(value).value)
         return value
 
