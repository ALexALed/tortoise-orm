import datetime
import functools
import json
import warnings
from decimal import Decimal
from enum import Enum, IntEnum
from typing import TYPE_CHECKING, Any, Callable, Optional, Type, TypeVar, Union
from uuid import UUID, uuid4

from pypika import functions
from pypika.enums import SqlTypes
from pypika.terms import Term

from tortoise.exceptions import ConfigurationError
from tortoise.fields.base import Field

try:
    from ciso8601 import parse_datetime
except ImportError:  # pragma: nocoverage
    from iso8601 import parse_date

    parse_datetime = functools.partial(parse_date, default_timezone=None)

if TYPE_CHECKING:  # pragma: nocoverage
    from tortoise.models import Model

__all__ = (
    "BigIntField",
    "BinaryField",
    "BooleanField",
    "CharEnumField",
    "CharField",
    "DateField",
    "DatetimeField",
    "DecimalField",
    "FloatField",
    "IntEnumField",
    "IntField",
    "JSONField",
    "SmallIntField",
    "TextField",
    "TimeDeltaField",
    "UUIDField",
)

# Doing this we can replace json dumps/loads with different implementations
JsonDumpsFunc = Callable[[Any], str]
JsonLoadsFunc = Callable[[str], Any]
JSON_DUMPS: JsonDumpsFunc = functools.partial(json.dumps, separators=(",", ":"))
JSON_LOADS: JsonLoadsFunc = json.loads

try:
    # Use python-rapidjson as an optional accelerator
    import rapidjson

    JSON_DUMPS = rapidjson.dumps
    JSON_LOADS = rapidjson.loads
except ImportError:  # pragma: nocoverage
    pass


class IntField(Field, int):
    """
    Integer field. (32-bit signed)

    ``pk`` (bool):
        True if field is Primary Key.
    """

    SQL_TYPE = "INT"
    allows_generated = True

    def __init__(self, pk: bool = False, **kwargs: Any) -> None:
        if pk:
            kwargs["generated"] = bool(kwargs.get("generated", True))
        super().__init__(pk=pk, **kwargs)

    @property
    def constraints(self) -> dict:
        return {
            "ge": 1 if self.generated else -2147483648,
            "le": 2147483647,
        }

    class _db_postgres:
        GENERATED_SQL = "SERIAL NOT NULL PRIMARY KEY"

    class _db_sqlite:
        GENERATED_SQL = "INTEGER PRIMARY KEY AUTOINCREMENT NOT NULL"

    class _db_mysql:
        GENERATED_SQL = "INT NOT NULL PRIMARY KEY AUTO_INCREMENT"


class BigIntField(Field, int):
    """
    Big integer field. (64-bit signed)

    ``pk`` (bool):
        True if field is Primary Key.
    """

    SQL_TYPE = "BIGINT"
    allows_generated = True

    def __init__(self, pk: bool = False, **kwargs: Any) -> None:
        if pk:
            kwargs["generated"] = bool(kwargs.get("generated", True))
        super().__init__(pk=pk, **kwargs)

    @property
    def constraints(self) -> dict:
        return {
            "ge": 1 if self.generated else -9223372036854775808,
            "le": 9223372036854775807,
        }

    class _db_postgres:
        GENERATED_SQL = "BIGSERIAL NOT NULL PRIMARY KEY"

    class _db_sqlite:
        GENERATED_SQL = "INTEGER PRIMARY KEY AUTOINCREMENT NOT NULL"

    class _db_mysql:
        GENERATED_SQL = "BIGINT NOT NULL PRIMARY KEY AUTO_INCREMENT"


class SmallIntField(Field, int):
    """
    Small integer field. (16-bit signed)

    ``pk`` (bool):
        True if field is Primary Key.
    """

    SQL_TYPE = "SMALLINT"
    allows_generated = True

    def __init__(self, pk: bool = False, **kwargs: Any) -> None:
        if pk:
            kwargs["generated"] = bool(kwargs.get("generated", True))
        super().__init__(pk=pk, **kwargs)

    @property
    def constraints(self) -> dict:
        return {
            "ge": 1 if self.generated else -32768,
            "le": 32767,
        }

    class _db_postgres:
        GENERATED_SQL = "SMALLSERIAL NOT NULL PRIMARY KEY"

    class _db_sqlite:
        GENERATED_SQL = "INTEGER PRIMARY KEY AUTOINCREMENT NOT NULL"

    class _db_mysql:
        GENERATED_SQL = "SMALLINT NOT NULL PRIMARY KEY AUTO_INCREMENT"


class CharField(Field, str):  # type: ignore
    """
    Character field.

    You must provide the following:

    ``max_length`` (int):
        Maximum length of the field in characters.
    """

    def __init__(self, max_length: int, **kwargs: Any) -> None:
        if int(max_length) < 1:
            raise ConfigurationError("'max_length' must be >= 1")
        self.max_length = int(max_length)
        super().__init__(**kwargs)

    @property
    def constraints(self) -> dict:
        return {
            "max_length": self.max_length,
        }

    @property
    def SQL_TYPE(self) -> str:  # type: ignore
        return f"VARCHAR({self.max_length})"


class TextField(Field, str):  # type: ignore
    """
    Large Text field.
    """

    indexable = False
    SQL_TYPE = "TEXT"

    def __init__(
        self, pk: bool = False, unique: bool = False, index: bool = False, **kwargs: Any
    ) -> None:
        if pk:
            warnings.warn(
                "TextField as a PrimaryKey is Deprecated, use CharField instead",
                DeprecationWarning,
                stacklevel=2,
            )
        if unique:
            raise ConfigurationError(
                f"TextField doesn't support unique indexes, consider CharField or another strategy"
            )
        if index:
            raise ConfigurationError(f"TextField can't be indexed, consider CharField")

        super().__init__(pk=pk, **kwargs)

    class _db_mysql:
        SQL_TYPE = "LONGTEXT"


class BooleanField(Field):
    """
    Boolean field.
    """

    # Bool is not subclassable, so we specify type here
    field_type = bool
    SQL_TYPE = "BOOL"

    class _db_sqlite:
        SQL_TYPE = "INT"


class DecimalField(Field, Decimal):
    """
    Accurate decimal field.

    You must provide the following:

    ``max_digits`` (int):
        Max digits of significance of the decimal field.
    ``decimal_places`` (int):
        How many of those signifigant digits is after the decimal point.
    """

    skip_to_python_if_native = True

    def __init__(self, max_digits: int, decimal_places: int, **kwargs: Any) -> None:
        if int(max_digits) < 1:
            raise ConfigurationError("'max_digits' must be >= 1")
        if int(decimal_places) < 0:
            raise ConfigurationError("'decimal_places' must be >= 0")
        super().__init__(**kwargs)
        self.max_digits = max_digits
        self.decimal_places = decimal_places
        self.quant = Decimal("1" if decimal_places == 0 else f"1.{('0' * decimal_places)}")

    def to_python_value(self, value: Any) -> Optional[Decimal]:
        if value is None:
            return None
        return Decimal(value).quantize(self.quant).normalize()

    @property
    def SQL_TYPE(self) -> str:  # type: ignore
        return f"DECIMAL({self.max_digits},{self.decimal_places})"

    class _db_sqlite:
        SQL_TYPE = "VARCHAR(40)"

        def function_cast(self, term: Term) -> Term:
            return functions.Cast(term, SqlTypes.NUMERIC)


class DatetimeField(Field, datetime.datetime):
    """
    Datetime field.

    ``auto_now`` and ``auto_now_add`` is exclusive.
    You can opt to set neither or only ONE of them.

    ``auto_now`` (bool):
        Always set to ``datetime.utcnow()`` on save.
    ``auto_now_add`` (bool):
        Set to ``datetime.utcnow()`` on first save only.
    """

    skip_to_python_if_native = True
    SQL_TYPE = "TIMESTAMP"

    class _db_mysql:
        SQL_TYPE = "DATETIME(6)"

    def __init__(self, auto_now: bool = False, auto_now_add: bool = False, **kwargs: Any) -> None:
        if auto_now_add and auto_now:
            raise ConfigurationError("You can choose only 'auto_now' or 'auto_now_add'")
        super().__init__(**kwargs)
        self.auto_now = auto_now
        self.auto_now_add = auto_now | auto_now_add

    def to_python_value(self, value: Any) -> Optional[datetime.datetime]:
        if value is None or isinstance(value, datetime.datetime):
            return value
        return parse_datetime(value)

    def to_db_value(
        self, value: Optional[datetime.datetime], instance: "Union[Type[Model], Model]"
    ) -> Optional[datetime.datetime]:
        if hasattr(instance, "_saved_in_db"):
            # Only do this if it is a Model instance, not class. Test for guaranteed instance var
            if self.auto_now or (
                self.auto_now_add and getattr(instance, self.model_field_name) is None
            ):
                value = datetime.datetime.now()
                setattr(instance, self.model_field_name, value)
                return value
        return value

    @property
    def constraints(self) -> dict:
        data = {}
        if self.auto_now_add:
            data["readOnly"] = True
        return data


class DateField(Field, datetime.date):
    """
    Date field.
    """

    skip_to_python_if_native = True
    SQL_TYPE = "DATE"

    def to_python_value(self, value: Any) -> Optional[datetime.date]:
        if value is None or isinstance(value, datetime.date):
            return value
        return parse_datetime(value).date()


class TimeDeltaField(Field, datetime.timedelta):
    """
    A field for storing time differences.
    """

    SQL_TYPE = "BIGINT"

    def to_python_value(self, value: Any) -> Optional[datetime.timedelta]:
        if value is None or isinstance(value, datetime.timedelta):
            return value
        return datetime.timedelta(microseconds=value)

    def to_db_value(
        self, value: Optional[datetime.timedelta], instance: "Union[Type[Model], Model]"
    ) -> Optional[int]:
        if value is None:
            return None
        return (value.days * 86400000000) + (value.seconds * 1000000) + value.microseconds


class FloatField(Field, float):
    """
    Float (double) field.
    """

    SQL_TYPE = "DOUBLE PRECISION"

    class _db_sqlite:
        SQL_TYPE = "REAL"

    class _db_mysql:
        SQL_TYPE = "DOUBLE"


class JSONField(Field, dict, list):  # type: ignore
    """
    JSON field.

    This field can store dictionaries or lists of any JSON-compliant structure.

    You can specify your own custom JSON encoder/decoder, leaving at the default should work well.
    If you have ``python-rapidjson`` installed, we default to using that,
    else the default ``json`` module will be used.

    ``encoder``:
        The custom JSON encoder.
    ``decoder``:
        The custom JSON decoder.

    """

    SQL_TYPE = "TEXT"
    indexable = False

    class _db_postgres:
        SQL_TYPE = "JSONB"

    def __init__(
        self,
        encoder: JsonDumpsFunc = JSON_DUMPS,
        decoder: JsonLoadsFunc = JSON_LOADS,
        **kwargs: Any,
    ) -> None:
        super().__init__(**kwargs)
        self.encoder = encoder
        self.decoder = decoder

    def to_db_value(
        self, value: Optional[Union[dict, list]], instance: "Union[Type[Model], Model]"
    ) -> Optional[str]:
        return None if value is None else self.encoder(value)

    def to_python_value(
        self, value: Optional[Union[str, dict, list]]
    ) -> Optional[Union[dict, list]]:
        return self.decoder(value) if isinstance(value, str) else value


class UUIDField(Field, UUID):
    """
    UUID Field

    This field can store uuid value.

    If used as a primary key, it will auto-generate a UUID4 by default.
    """

    SQL_TYPE = "CHAR(36)"

    class _db_postgres:
        SQL_TYPE = "UUID"

    def __init__(self, **kwargs: Any) -> None:
        if kwargs.get("pk", False):
            if "default" not in kwargs:
                kwargs["default"] = uuid4
        super().__init__(**kwargs)

    def to_db_value(self, value: Any, instance: "Union[Type[Model], Model]") -> Optional[str]:
        return value and str(value)

    def to_python_value(self, value: Any) -> Optional[UUID]:
        if value is None or isinstance(value, UUID):
            return value
        return UUID(value)


class BinaryField(Field, bytes):  # type: ignore
    """
    Binary field.

    This is for storing ``bytes`` objects.
    Note that filter or queryset-update operations are not supported.
    """

    indexable = False
    SQL_TYPE = "BLOB"

    class _db_postgres:
        SQL_TYPE = "BYTEA"

    class _db_mysql:
        SQL_TYPE = "LONGBLOB"


class IntEnumFieldInstance(SmallIntField):
    def __init__(
        self, enum_type: Type[IntEnum], description: Optional[str] = None, **kwargs: Any
    ) -> None:
        # Validate values
        for item in enum_type:
            try:
                value = int(item.value)
            except ValueError:
                raise ConfigurationError("IntEnumField only supports integer enums!")
            if not 0 <= value < 32768:
                raise ConfigurationError("The valid range of IntEnumField's values is 0..32767!")

        # Automatic description for the field if not specified by the user
        if description is None:
            description = "\n".join([f"{e.name}: {int(e.value)}" for e in enum_type])[:2048]

        super().__init__(description=description, **kwargs)
        self.enum_type = enum_type

    def to_python_value(self, value: Union[int, None, str]) -> Union[IntEnum, None]:
        return self.enum_type(int(value)) if value is not None else None

    def to_db_value(
        self, value: Union[IntEnum, None, int], instance: "Union[Type[Model], Model]"
    ) -> Union[int, None]:
        if isinstance(value, IntEnum):
            return int(value.value)
<<<<<<< HEAD
=======
        elif isinstance(value, int):
            return int(self.enum_type(value))
>>>>>>> 0ae66b53
        return value


IntEnumType = TypeVar("IntEnumType", bound=IntEnum)


def IntEnumField(
    enum_type: Type[IntEnumType], description: Optional[str] = None, **kwargs: Any,
) -> IntEnumType:
    """
    Enum Field

    A field representing an integer enumeration.

    The description of the field is set automatically if not specified to a multiline list of
    "name: value" pairs.

    ``enum_type``:
        The enum class
    ``description``:
        The description of the field. It is set automatically if not specified to a multiline list
        of "name: value" pairs.

    """
    return IntEnumFieldInstance(enum_type, description, **kwargs)  # type: ignore


class CharEnumFieldInstance(CharField):
    def __init__(
        self,
        enum_type: Type[Enum],
        description: Optional[str] = None,
        max_length: int = 0,
        **kwargs: Any,
    ) -> None:
        # Automatic description for the field if not specified by the user
        if description is None:
            description = "\n".join([f"{e.name}: {str(e.value)}" for e in enum_type])[:2048]

        # Automatic CharField max_length
        if max_length == 0:
            for item in enum_type:
                item_len = len(str(item.value))
                if item_len > max_length:
                    max_length = item_len

        super().__init__(description=description, max_length=max_length, **kwargs)
        self.enum_type = enum_type

    def to_python_value(self, value: Union[str, None]) -> Union[Enum, None]:
        return self.enum_type(value) if value is not None else None

    def to_db_value(
        self, value: Union[Enum, None, str], instance: "Union[Type[Model], Model]"
    ) -> Union[str, None]:
        if isinstance(value, Enum):
            return str(value.value)
<<<<<<< HEAD
=======
        elif isinstance(value, str):
            return str(self.enum_type(value).value)
>>>>>>> 0ae66b53
        return value


CharEnumType = TypeVar("CharEnumType", bound=Enum)


def CharEnumField(
    enum_type: Type[CharEnumType],
    description: Optional[str] = None,
    max_length: int = 0,
    **kwargs: Any,
) -> CharEnumType:
    """
    Char Enum Field

    A field representing a character enumeration.

    **Warning**: If ``max_length`` is not specified or equals to zero, the size of represented
    char fields is automatically detected. So if later you update the enum, you need to update your
    table schema as well.

    ``enum_type``:
        The enum class
    ``description``:
        The description of the field. It is set automatically if not specified to a multiline list
        of "name: value" pairs.
    ``max_length``:
        The length of the created CharField. If it is zero it is automatically detected from
        enum_type.

    """

    return CharEnumFieldInstance(enum_type, description, max_length, **kwargs)  # type: ignore<|MERGE_RESOLUTION|>--- conflicted
+++ resolved
@@ -307,7 +307,7 @@
             if self.auto_now or (
                 self.auto_now_add and getattr(instance, self.model_field_name) is None
             ):
-                value = datetime.datetime.now()
+                value = datetime.datetime.utcnow()
                 setattr(instance, self.model_field_name, value)
                 return value
         return value
@@ -479,19 +479,16 @@
         super().__init__(description=description, **kwargs)
         self.enum_type = enum_type
 
-    def to_python_value(self, value: Union[int, None, str]) -> Union[IntEnum, None]:
-        return self.enum_type(int(value)) if value is not None else None
+    def to_python_value(self, value: Union[int, None]) -> Union[IntEnum, None]:
+        return self.enum_type(value) if value is not None else None
 
     def to_db_value(
         self, value: Union[IntEnum, None, int], instance: "Union[Type[Model], Model]"
     ) -> Union[int, None]:
         if isinstance(value, IntEnum):
             return int(value.value)
-<<<<<<< HEAD
-=======
         elif isinstance(value, int):
             return int(self.enum_type(value))
->>>>>>> 0ae66b53
         return value
 
 
@@ -549,11 +546,8 @@
     ) -> Union[str, None]:
         if isinstance(value, Enum):
             return str(value.value)
-<<<<<<< HEAD
-=======
         elif isinstance(value, str):
             return str(self.enum_type(value).value)
->>>>>>> 0ae66b53
         return value
 
 
